--- conflicted
+++ resolved
@@ -35,28 +35,7 @@
     "grunt-karma": "~0.4.4",
     "karma-qunit": "~0.0.2",
     "videojs-doc-generator": "0.0.1",
-<<<<<<< HEAD
-    "qunitjs": "~1.12.0"
-=======
     "qunitjs": "~1.12.0",
     "grunt-zip": "0.10.2"
-  },
-  "testling": {
-    "browsers": [
-      "ie6",
-      "ie7",
-      "ie8",
-      "ie9",
-      "firefox/15",
-      "chrome/22",
-      "opera/12",
-      "safari/5.1"
-    ],
-    "harness": "mocha-qunit",
-    "scripts": [
-      "src/js/*.js",
-      "test/unit/*.js"
-    ]
->>>>>>> 02eb2d3e
   }
 }